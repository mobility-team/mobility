# app/pages/main/main.py
from pathlib import Path
import os

from dash import Dash, html, no_update
import dash_mantine_components as dmc
from dash.dependencies import Input, Output, State

from app.components.layout.header.header import Header
from app.components.features.map import Map
from app.components.layout.footer.footer import Footer
from app.components.features.study_area_summary import StudyAreaSummary
from app.components.features.map.config import DeckOptions
from front.app.services.scenario_service import get_scenario

# Utilise map_service si dispo : on lui passe le scénario construit
try:
    from front.app.services.map_service import get_map_deck_json_from_scn
    USE_MAP_SERVICE = True
except Exception:
    from app.components.features.map.deck_factory import make_deck_json
    USE_MAP_SERVICE = False

ASSETS_PATH = Path(__file__).resolve().parents[3] / "assets"
MAPP = "map"  # doit matcher Map(id_prefix="map")

def _make_deck_json_from_scn(scn: dict) -> str:
    if USE_MAP_SERVICE:
        return get_map_deck_json_from_scn(scn, DeckOptions())
    return make_deck_json(scn, DeckOptions())

def create_app() -> Dash:
    app = Dash(
        __name__,
        suppress_callback_exceptions=True,
        assets_folder=str(ASSETS_PATH),
        assets_url_path="/assets",
    )

    app.layout = dmc.MantineProvider(
        dmc.AppShell(
            children=[
                Header("MOBILITY"),

                dmc.AppShellMain(
                    html.Div(
                        Map(id_prefix=MAPP),
                        style={
                            "height": "100%",
                            "width": "100%",
                            "position": "relative",
                            "overflow": "hidden",
                            "margin": 0,
                            "padding": 0,
                        },
                    ),
                    style={
                        "flex": "1 1 auto",
                        "minHeight": 0,
                        "padding": 0,
                        "margin": 0,
                        "overflow": "hidden",
                    },
                ),

                html.Div(
                    Footer(),
                    style={
                        "flexShrink": "0",
                        "display": "flex",
                        "alignItems": "center",
                    },
                ),
            ],
            padding=0,
            styles={
                "root": {"height": "100vh", "overflow": "hidden"},
                "main": {"padding": 0, "margin": 0, "overflow": "hidden"},
            },
            style={"height": "100vh", "overflow": "hidden"},
        )
    )

    # --------- CALLBACKS ---------
    @app.callback(
        Output(f"{MAPP}-radius-input", "value"),
        Input(f"{MAPP}-radius-slider", "value"),
        State(f"{MAPP}-radius-input", "value"),
    )
    def _sync_input_from_slider(slider_val, current_input):
        if slider_val is None or slider_val == current_input:
            return no_update
        return slider_val

    @app.callback(
        Output(f"{MAPP}-radius-slider", "value"),
        Input(f"{MAPP}-radius-input", "value"),
        State(f"{MAPP}-radius-slider", "value"),
    )
    def _sync_slider_from_input(input_val, current_slider):
        if input_val is None or input_val == current_slider:
            return no_update
        return input_val

    @app.callback(
        Output(f"{MAPP}-deck-map", "data"),
        Output(f"{MAPP}-summary-wrapper", "children"),
        Input(f"{MAPP}-run-btn", "n_clicks"),
        State(f"{MAPP}-radius-input", "value"),
        State(f"{MAPP}-lau-input", "value"),
        prevent_initial_call=True,
    )
    def _run_simulation(n_clicks, radius_val, lau_val):
        r = 40 if radius_val is None else int(radius_val)
        lau = (lau_val or "").strip() or "31555"
        try:
            scn = get_scenario(radius=r, local_admin_unit_id=lau)
            deck_json = _make_deck_json_from_scn(scn)
            summary = StudyAreaSummary(scn["zones_gdf"], visible=True, id_prefix=MAPP)
            return deck_json, summary
        except Exception as e:
            err = dmc.Alert(
                f"Une erreur est survenue pendant la simulation : {e}",
                color="red",
                variant="filled",
                radius="md",
            )
            return no_update, err

    return app

# Exécution locale
app = create_app()

<<<<<<< HEAD
if __name__ == "__main__":  # pragma: no cover
=======
if __name__ == "__main__": #pragma: no cover
>>>>>>> 16b25d84
    port = int(os.environ.get("PORT", "8050"))
    app.run(debug=True, dev_tools_ui=False, port=port, host="127.0.0.1")<|MERGE_RESOLUTION|>--- conflicted
+++ resolved
@@ -132,10 +132,6 @@
 # Exécution locale
 app = create_app()
 
-<<<<<<< HEAD
-if __name__ == "__main__":  # pragma: no cover
-=======
 if __name__ == "__main__": #pragma: no cover
->>>>>>> 16b25d84
     port = int(os.environ.get("PORT", "8050"))
     app.run(debug=True, dev_tools_ui=False, port=port, host="127.0.0.1")