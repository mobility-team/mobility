import os
import pathlib
import polars as pl
import pandas as pd

from mobility.file_asset import FileAsset

class MobilitySurvey(FileAsset):
    """
    A class for managing and processing mobility survey data for the EMP-2019 and ENTD-2008 surveys.
    
    Attributes:
        source (str): The source of the mobility survey data (e.g., "fr-EMP-2019", "fr-ENTD-2008", "ch-MRMT-2021").
        cache_path (dict): A dictionary mapping data identifiers to their file paths in the cache.
    
    Methods:
        get_cached_asset: Returns the cached asset data as a dictionary of pandas DataFrames.
    """
    
    def __init__(self, inputs, seq_prob_cutoff: float = 0.95):
        
        folder_path = pathlib.Path(os.environ["MOBILITY_PACKAGE_DATA_FOLDER"]) / "mobility_surveys" / inputs["survey_name"]
        
        files = {
            "short_trips": "short_dist_trips.parquet",
            "days_trip": "days_trip.parquet",
            "long_trips": "long_dist_trips.parquet",
            "travels": "travels.parquet",
            "n_travels": "long_dist_travel_number.parquet",
            "p_immobility": "immobility_probability.parquet",
            "p_car": "car_ownership_probability.parquet",
            "p_det_mode": "insee_modes_to_entd_modes.parquet"
        }
        
        cache_path = {k: folder_path / file for k, file in files.items()}
        
        self.seq_prob_cutoff = seq_prob_cutoff

        super().__init__(inputs, cache_path)
        
    def get_cached_asset(self) -> dict[str, pd.DataFrame]:
        """
        Fetches the cached survey data.
        
        Returns:
            dict: A dictionary where keys are data identifiers and values are pandas DataFrames of the cached data.
        """
        return {k: pd.read_parquet(path) for k, path in self.cache_path.items()}
    

    def get_chains_probability(self, motives, modes):
        
        motive_mapping = [{"group": m.name, "motive": m.survey_ids} for m in motives]
        motive_mapping = pd.DataFrame(motive_mapping)
        motive_mapping = motive_mapping.explode("motive")
        motive_mapping = motive_mapping.set_index("motive").to_dict()["group"]
        
        motive_names = [m.name for m in motives]
        
        mode_mapping = [{"group": m.name, "mode": m.survey_ids} for m in modes]
        mode_mapping = pd.DataFrame(mode_mapping)
        mode_mapping = mode_mapping.explode("mode")
        mode_mapping = mode_mapping.set_index("mode").to_dict()["group"]
        
        mode_names = [m.name for m in modes] + ["other"]

        days_trips = pl.from_pandas(self.get()["days_trip"].reset_index())
        short_trips = pl.from_pandas(self.get()["short_trips"].reset_index())
        
        # About 3 % of the sequences for the swiss MRMT survey are incomplete 
        # (missing steps). For now they are filtered out to avoid bugs in 
        # further processing steps.
        # TO DO : check if the issue comes from the survey parsing or from the 
        # raw survey data.
        incomplete_sequences = (
            short_trips
            .group_by(["individual_id", "day_id"])
            .agg(
                min_step = pl.col("daily_trip_index").min(),
                max_step = pl.col("daily_trip_index").max(),
                n_steps = pl.col("daily_trip_index").n_unique(),
            )
            .with_columns(
                dense_ok=(pl.col("min_step")==1) & (pl.col("max_step")==pl.col("n_steps"))
            )
            .filter(~pl.col("dense_ok"))
            .select(["individual_id","day_id"])
        )

        sequences_by_motives_and_modes = (
            
            days_trips.select(["day_id", "day_of_week", "pondki"])
            .join(short_trips, on="day_id")
            .join(incomplete_sequences, on=["individual_id","day_id"], how="anti")
            .rename({"daily_trip_index": "seq_step_index"})
            .sort("seq_step_index")
            .with_columns(
                is_weekday=pl.col("day_of_week") < 5
            )

            # Map detailed motives to grouped motives
            .with_columns(
                pl.col("motive").replace(motive_mapping)
            )
            .with_columns(
                motive=( 
                    pl.when(pl.col("motive").is_in(motive_names))
                    .then(pl.col("motive"))
                    .otherwise(pl.lit("other"))
                )
            )
<<<<<<< HEAD
            
            # Map detailed modes to grouped modes
            .with_columns(
                mode=pl.col("mode_id").replace(mode_mapping)
            )
            .with_columns(
                mode=pl.when(pl.col("mode").is_in(mode_names))
                .then(pl.col("mode"))
                .otherwise(pl.lit("other"))
            )
            
            # Cast columns to efficient types   
            .with_columns(
                city_category=pl.col("city_category").cast(pl.Enum(["C", "B", "R", "I"])),
                csp=pl.col("csp").cast(pl.Enum(["1", "2", "3", "4", "5", "6", "7", "8", "no_csp"])),
                n_cars=pl.col("n_cars").cast(pl.Enum(["0", "1", "2+"])),
                motive=pl.col("motive").cast(pl.Enum(motive_names)),
                mode=pl.col("mode").cast(pl.Enum(mode_names)),
=======
                     
            # Remove motive sequences that are longer than 10 motives to speed 
            # up further processing steps. We lose approx. 1 % of the travelled 
            # distance.
            # TO DO : break up these motive sequences into smaller ones.
            .with_columns(
>>>>>>> 92c89dbc
                max_seq_step_index=( 
                    pl.col("seq_step_index")
                    .max().over(["individual_id", "day_id"])
                )
            )
            
            .filter(pl.col("max_seq_step_index") < 11)
            
            # Force motive sequences to end up at home because further processing
            # steps can only work on such sequences. Approx. 5 % of the trips 
            # are affected.
            # TO DO : handle this special case in the destination / mode choice 
            # algos.
            .with_columns(
                motive=pl.when(
                    (pl.col("seq_step_index") == pl.col("max_seq_step_index")) & 
                    (pl.col("motive") != "home")
                ).then(
                    pl.lit("home")
                ).otherwise(
                    pl.col("motive")
                )
            )
                    
            # Add 24 hours to the times that are after midnight
            .with_columns(
                prev_arrival_time=pl.col("departure_time").shift(n=1).over(["day_id", "individual_id"])
            )
            .with_columns(
                departure_time=pl.when(pl.col("departure_time") < pl.col("prev_arrival_time"))
                .then(pl.col("departure_time") + 24.0*3600.0)
                .otherwise(pl.col("departure_time"))
            )
            .with_columns(
                arrival_time=pl.when(pl.col("arrival_time") < pl.col("departure_time"))
                .then(pl.col("arrival_time") + 24.0*3600.0)
                .otherwise(pl.col("arrival_time"))
            )
            # .with_columns(
            #     arrival_time=pl.when((pl.col("departure_time") >= 24.0*3600.0) & (pl.col("departure_time") > pl.col("arrival_time")))
            #     .then(pl.col("arrival_time") + 24.0*3600.0)
            #     .otherwise(pl.col("arrival_time"))
            # )

                
            # Combine motives within each sequence to identify unique sequences
            .with_columns(
                motive_seq=( 
                    pl.col("motive")
                    .str.join("-")
                    .over(["individual_id", "day_id"])
                ),
                mode_seq=( 
                    pl.col("mode")
                    .str.join("-")
                    .over(["individual_id", "day_id"])
                ),
                travel_time=(pl.col("arrival_time") - pl.col("departure_time"))
            )

            # Compute the average departure and arrival time of each trip in each sequence
            .group_by([
                "is_weekday", "city_category", "csp", "n_cars", "motive_seq",
                "mode_seq", "motive", "mode", "max_seq_step_index", "seq_step_index"
            ])
            .agg(
                pondki=pl.col("pondki").sum(),
                departure_time=(pl.col("departure_time")*pl.col("pondki")).sum()/pl.col("pondki").sum()/3600.0,
                arrival_time=(pl.col("arrival_time")*pl.col("pondki")).sum()/pl.col("pondki").sum()/3600.0,
                travel_time=(pl.col("travel_time")*pl.col("pondki")).sum()/pl.col("pondki").sum()/3600.0,
                distance=(pl.col("distance")*pl.col("pondki")).sum()/pl.col("pondki").sum()
            )
            .sort(["seq_step_index"])
            

            # Compute the overlap of each activity with the periods morning / 
            # midday / evening. Some sequences span more than one day, so the 
            # values can sum to more than 24 hours.
            # TO DO : do some research about how to handle this better, because
            # for now we should model only one day of activities (but multi day 
            # sequences should still be accounted for somehow).
            .with_columns(
                next_departure_time=( 
                    pl.col("departure_time")
                    .shift(n=-1)
                    .over(["is_weekday", "city_category", "csp", "n_cars", "motive_seq"])
                    .fill_null(pl.col("arrival_time"))
                )
            )
            .with_columns(
                duration_morning=(
                    (pl.min_horizontal([pl.col("next_departure_time"), pl.lit(10.0)]) - pl.max_horizontal([pl.col("arrival_time"), pl.lit(0.0)]))
                    .clip(0.0, 10.0)
                    +
                    (pl.min_horizontal([pl.col("next_departure_time"), pl.lit(24.0+10.0)]) - pl.max_horizontal([pl.col("arrival_time"), pl.lit(24.0)]))
                    .clip(0.0, 10.0)
                ).clip(0.0, 10.0),
                duration_midday=(
                    (pl.min_horizontal([pl.col("next_departure_time"), pl.lit(16.0)]) - pl.max_horizontal([pl.col("arrival_time"), pl.lit(10.0)]))
                    .clip(0.0, 6.0)
                    +
                    (pl.min_horizontal([pl.col("next_departure_time"), pl.lit(24.0+16.0)]) - pl.max_horizontal([pl.col("arrival_time"), pl.lit(24.0+10.0)]))
                    .clip(0.0, 6.0)
                ).clip(0.0, 6.0),
                duration_evening=(
                    (pl.min_horizontal([pl.col("next_departure_time"), pl.lit(24.0)]) - pl.max_horizontal([pl.col("arrival_time"), pl.lit(16.0)]))
                    .clip(0.0, 8.0)
                    +
                    (pl.min_horizontal([pl.col("next_departure_time"), pl.lit(24.0+24.0)]) - pl.max_horizontal([pl.col("arrival_time"), pl.lit(24.0+16.0)]))
                    .clip(0.0/60.0, 8.0)
                ).clip(0.0, 8.0)
            )
            
            # Some activities are reported to have zero duration in the surveys,
            # which is weird (maybe the effect of some threshold ?) and breaks 
            # our logic that uses time to model opportunities saturation at
            # destination.
            # For now we replace the zeros by the average duration for the 
            # activity, for each day type, motive and step index.
            # Approx. 3 % of the activities still have near zero durations after
            # correction (less than 10 second durations).
            # TO DO : check the surveys to see why these cases appear and find 
            # a better way to handle them.
            .with_columns(
               zero_duration=(
                   pl.col("duration_morning") + pl.col("duration_midday") + pl.col("duration_evening") < 1e-3
               ) 
            )
            
            .with_columns(
                
                duration_morning=pl.when(
                    pl.col("zero_duration") == True
                ).then(
                    (pl.when(pl.col("duration_morning") < 1e-3).then(None).otherwise(pl.col("duration_morning"))*pl.col("pondki")).sum().over(["is_weekday", "motive", "max_seq_step_index"])/pl.col("pondki").sum().over(["is_weekday", "motive", "max_seq_step_index"])
                ).otherwise(
                    pl.col("duration_morning")
                ),
                    
                duration_midday=pl.when(
                    pl.col("zero_duration") == True
                ).then(
                    (pl.when(pl.col("duration_midday") < 1e-3).then(None).otherwise(pl.col("duration_morning"))*pl.col("pondki")).sum().over(["is_weekday", "motive", "max_seq_step_index"])/pl.col("pondki").sum().over(["is_weekday", "motive", "max_seq_step_index"])
                ).otherwise(
                    pl.col("duration_midday")
                ),
                    
                duration_evening=pl.when(
                    pl.col("zero_duration") == True
                ).then(
                    (pl.when(pl.col("duration_evening") < 1e-3).then(None).otherwise(pl.col("duration_morning"))*pl.col("pondki")).sum().over(["is_weekday", "motive", "max_seq_step_index"])/pl.col("pondki").sum().over(["is_weekday", "motive", "max_seq_step_index"])
                ).otherwise(
                    pl.col("duration_evening")
                )
            )
                    
            .with_columns(
                
                duration_morning=pl.when(
                    pl.col("seq_step_index") == pl.col("max_seq_step_index")
                ).then(
                    0.0
                ).otherwise(
                    pl.col("duration_morning")
                ),
                    
                duration_midday=pl.when(
                    pl.col("seq_step_index") == pl.col("max_seq_step_index")
                ).then(
                    0.0
                ).otherwise(
                    pl.col("duration_midday")
                ),
                    
                duration_evening=pl.when(
                    pl.col("seq_step_index") == pl.col("max_seq_step_index")
                ).then(
                    0.0
                ).otherwise(
                    pl.col("duration_evening")
                )
                    
            )
            
            
            .select([
                "is_weekday", "city_category", "csp", "n_cars",
                "motive_seq", "motive",
                "mode_seq", "mode",
                "seq_step_index", 
                "duration_morning", "duration_midday", "duration_evening",
                "distance",
                "travel_time",
                "pondki"
            ])
            
        )
        
        # Compute the probability of each subsequence, keeping only the first 
        # x % of the contribution to the average distance for each population 
        # group
        cutoff = self.seq_prob_cutoff
        
        p_seq = (
            
            # Compute the probability of each sequence, given day status, city category, 
            # csp and number of cars in the household
            sequences_by_motives_and_modes
            .group_by(["is_weekday", "city_category", "csp", "n_cars", "motive_seq", "mode_seq"])
            .agg(
                pondki=pl.col("pondki").first(),
                distance=pl.col("distance").sum()
            )
            
            .with_columns(
                p_seq=(
                    pl.col("pondki")
                    /
                    pl.col("pondki").sum().over(["is_weekday", "city_category", "csp", "n_cars"])
                )
            )
            
            .with_columns(
                distance_p=pl.col("distance")*pl.col("p_seq")
            )
            
            .sort("distance_p", descending=True)
            
            .with_columns(
                distance_p_cum_share=(
                    pl.col("distance_p").cum_sum().over(["is_weekday", "city_category", "csp", "n_cars"])
                    /
                    pl.col("distance_p").sum().over(["is_weekday", "city_category", "csp", "n_cars"])
                )
            )
            
            # Filter subsequences
            .with_columns(
                group_count=pl.len().over(["is_weekday", "city_category", "csp", "n_cars"]),
                cross_threshold=(
                    (pl.col("distance_p_cum_share") >= cutoff) & 
                    (pl.col("distance_p_cum_share").shift(1).over(["is_weekday", "city_category", "csp", "n_cars"]) < cutoff)
                )
            )
            
            .filter(
                (pl.col("distance_p_cum_share") < cutoff)
                | (pl.col("cross_threshold"))
                | (pl.col("group_count") == 1)
            )
            
            # Rescale probabilities
            .with_columns(
                p_seq=pl.col("p_seq")/pl.col("p_seq").sum().over(["is_weekday", "city_category", "csp", "n_cars"])
            )
            
            .select([
                "is_weekday", "city_category", "csp", "n_cars", "motive_seq", "mode_seq", "p_seq"
            ])
            
        )

        
        sequences_by_motives_and_modes = (
            sequences_by_motives_and_modes.drop("pondki")
            .join(p_seq, on=["is_weekday", "city_category", "csp", "n_cars", "motive_seq", "mode_seq"])    
        )
        
        return sequences_by_motives_and_modes
            
            
        <|MERGE_RESOLUTION|>--- conflicted
+++ resolved
@@ -17,7 +17,7 @@
         get_cached_asset: Returns the cached asset data as a dictionary of pandas DataFrames.
     """
     
-    def __init__(self, inputs, seq_prob_cutoff: float = 0.95):
+    def __init__(self, inputs, seq_prob_cutoff: float = 0.5):
         
         folder_path = pathlib.Path(os.environ["MOBILITY_PACKAGE_DATA_FOLDER"]) / "mobility_surveys" / inputs["survey_name"]
         
@@ -86,6 +86,73 @@
             .filter(~pl.col("dense_ok"))
             .select(["individual_id","day_id"])
         )
+        
+        
+        short_trips_fixed_times = (
+            
+            short_trips
+            .select(["day_id", "individual_id", "daily_trip_index", "departure_time", "arrival_time"])
+            
+            .melt(["day_id", "individual_id", "daily_trip_index"], value_name="event_time")
+            .with_columns(
+                is_arrival=pl.col("variable") == "arrival_time"
+            )
+            .sort(["day_id", "individual_id", "daily_trip_index", "is_arrival"])
+            
+            # Force time to be in the 0 to 24 hour interval
+            .with_columns(
+                event_time=pl.col("event_time").mod(24.0*3600.0)
+            )
+        
+            # Detect day changes when the times suddenly drop a lot
+            .with_columns(
+                prev_event_time=pl.col("event_time").shift(n=1).over(["day_id", "individual_id"]),
+                next_event_time=pl.col("event_time").shift(n=-1).over(["day_id", "individual_id"])
+            )
+            .with_columns(
+                day_change=( 
+                    (
+                        ((pl.col("event_time") - pl.col("prev_event_time")) < -12.0*3600.0)
+                        & ((pl.col("next_event_time") - pl.col("prev_event_time")) < -12.0*3600.0).fill_null(True)
+                    )
+                    .fill_null(False)
+                    .cast(pl.Int8())
+                )
+            )
+            .with_columns(
+                n_day_changes=pl.col("day_change").cum_sum().over(["day_id", "individual_id"])
+            )
+            
+            # Compute the time in seconds after 00:00:00 of the first day
+            .with_columns(
+                event_time_corr=pl.col("event_time") + 24.0*3600.0*pl.col("n_day_changes")
+            )
+            
+            # Force time to increase
+            .with_columns(
+                event_time_corr=pl.col("event_time_corr").cum_max().over(["day_id", "individual_id"])
+            )
+            
+            .pivot(
+                on="variable",
+                index=["day_id", "individual_id", "daily_trip_index"],
+                values=["event_time_corr"]
+            )
+            
+        )
+        
+        short_trips = (
+        
+            short_trips
+            .drop(["departure_time", "arrival_time"])
+            .join(
+                short_trips_fixed_times,
+                on=["day_id", "individual_id", "daily_trip_index"]
+            )
+            
+        )
+        
+        
 
         sequences_by_motives_and_modes = (
             
@@ -95,7 +162,9 @@
             .rename({"daily_trip_index": "seq_step_index"})
             .sort("seq_step_index")
             .with_columns(
-                is_weekday=pl.col("day_of_week") < 5
+                is_weekday=pl.col("day_of_week") < 5,
+                departure_time=pl.col("departure_time")/3600.0,
+                arrival_time=pl.col("arrival_time")/3600.0
             )
 
             # Map detailed motives to grouped motives
@@ -109,7 +178,6 @@
                     .otherwise(pl.lit("other"))
                 )
             )
-<<<<<<< HEAD
             
             # Map detailed modes to grouped modes
             .with_columns(
@@ -120,22 +188,12 @@
                 .then(pl.col("mode"))
                 .otherwise(pl.lit("other"))
             )
-            
-            # Cast columns to efficient types   
-            .with_columns(
-                city_category=pl.col("city_category").cast(pl.Enum(["C", "B", "R", "I"])),
-                csp=pl.col("csp").cast(pl.Enum(["1", "2", "3", "4", "5", "6", "7", "8", "no_csp"])),
-                n_cars=pl.col("n_cars").cast(pl.Enum(["0", "1", "2+"])),
-                motive=pl.col("motive").cast(pl.Enum(motive_names)),
-                mode=pl.col("mode").cast(pl.Enum(mode_names)),
-=======
                      
             # Remove motive sequences that are longer than 10 motives to speed 
             # up further processing steps. We lose approx. 1 % of the travelled 
             # distance.
             # TO DO : break up these motive sequences into smaller ones.
             .with_columns(
->>>>>>> 92c89dbc
                 max_seq_step_index=( 
                     pl.col("seq_step_index")
                     .max().over(["individual_id", "day_id"])
@@ -143,6 +201,11 @@
             )
             
             .filter(pl.col("max_seq_step_index") < 11)
+            
+            # Remove trips that go over midnight of the survey day because 
+            # we model a single day of travel
+            # TO DO : see how to handle those trips ?
+            .filter((pl.col("departure_time") < 24.0) &( pl.col("arrival_time") < 24.0))
             
             # Force motive sequences to end up at home because further processing
             # steps can only work on such sequences. Approx. 5 % of the trips 
@@ -159,27 +222,7 @@
                     pl.col("motive")
                 )
             )
-                    
-            # Add 24 hours to the times that are after midnight
-            .with_columns(
-                prev_arrival_time=pl.col("departure_time").shift(n=1).over(["day_id", "individual_id"])
-            )
-            .with_columns(
-                departure_time=pl.when(pl.col("departure_time") < pl.col("prev_arrival_time"))
-                .then(pl.col("departure_time") + 24.0*3600.0)
-                .otherwise(pl.col("departure_time"))
-            )
-            .with_columns(
-                arrival_time=pl.when(pl.col("arrival_time") < pl.col("departure_time"))
-                .then(pl.col("arrival_time") + 24.0*3600.0)
-                .otherwise(pl.col("arrival_time"))
-            )
-            # .with_columns(
-            #     arrival_time=pl.when((pl.col("departure_time") >= 24.0*3600.0) & (pl.col("departure_time") > pl.col("arrival_time")))
-            #     .then(pl.col("arrival_time") + 24.0*3600.0)
-            #     .otherwise(pl.col("arrival_time"))
-            # )
-
+        
                 
             # Combine motives within each sequence to identify unique sequences
             .with_columns(
@@ -194,34 +237,13 @@
                     .over(["individual_id", "day_id"])
                 ),
                 travel_time=(pl.col("arrival_time") - pl.col("departure_time"))
-            )
-
-            # Compute the average departure and arrival time of each trip in each sequence
-            .group_by([
-                "is_weekday", "city_category", "csp", "n_cars", "motive_seq",
-                "mode_seq", "motive", "mode", "max_seq_step_index", "seq_step_index"
-            ])
-            .agg(
-                pondki=pl.col("pondki").sum(),
-                departure_time=(pl.col("departure_time")*pl.col("pondki")).sum()/pl.col("pondki").sum()/3600.0,
-                arrival_time=(pl.col("arrival_time")*pl.col("pondki")).sum()/pl.col("pondki").sum()/3600.0,
-                travel_time=(pl.col("travel_time")*pl.col("pondki")).sum()/pl.col("pondki").sum()/3600.0,
-                distance=(pl.col("distance")*pl.col("pondki")).sum()/pl.col("pondki").sum()
-            )
-            .sort(["seq_step_index"])
-            
-
-            # Compute the overlap of each activity with the periods morning / 
-            # midday / evening. Some sequences span more than one day, so the 
-            # values can sum to more than 24 hours.
-            # TO DO : do some research about how to handle this better, because
-            # for now we should model only one day of activities (but multi day 
-            # sequences should still be accounted for somehow).
+            ) 
+            
             .with_columns(
                 next_departure_time=( 
                     pl.col("departure_time")
                     .shift(n=-1)
-                    .over(["is_weekday", "city_category", "csp", "n_cars", "motive_seq"])
+                    .over(["day_id", "individual_id"])
                     .fill_null(pl.col("arrival_time"))
                 )
             )
@@ -249,89 +271,56 @@
                 ).clip(0.0, 8.0)
             )
             
-            # Some activities are reported to have zero duration in the surveys,
-            # which is weird (maybe the effect of some threshold ?) and breaks 
-            # our logic that uses time to model opportunities saturation at
-            # destination.
-            # For now we replace the zeros by the average duration for the 
-            # activity, for each day type, motive and step index.
-            # Approx. 3 % of the activities still have near zero durations after
-            # correction (less than 10 second durations).
-            # TO DO : check the surveys to see why these cases appear and find 
-            # a better way to handle them.
-            .with_columns(
-               zero_duration=(
-                   pl.col("duration_morning") + pl.col("duration_midday") + pl.col("duration_evening") < 1e-3
-               ) 
-            )
-            
-            .with_columns(
-                
-                duration_morning=pl.when(
-                    pl.col("zero_duration") == True
-                ).then(
-                    (pl.when(pl.col("duration_morning") < 1e-3).then(None).otherwise(pl.col("duration_morning"))*pl.col("pondki")).sum().over(["is_weekday", "motive", "max_seq_step_index"])/pl.col("pondki").sum().over(["is_weekday", "motive", "max_seq_step_index"])
-                ).otherwise(
-                    pl.col("duration_morning")
-                ),
-                    
-                duration_midday=pl.when(
-                    pl.col("zero_duration") == True
-                ).then(
-                    (pl.when(pl.col("duration_midday") < 1e-3).then(None).otherwise(pl.col("duration_morning"))*pl.col("pondki")).sum().over(["is_weekday", "motive", "max_seq_step_index"])/pl.col("pondki").sum().over(["is_weekday", "motive", "max_seq_step_index"])
-                ).otherwise(
-                    pl.col("duration_midday")
-                ),
-                    
-                duration_evening=pl.when(
-                    pl.col("zero_duration") == True
-                ).then(
-                    (pl.when(pl.col("duration_evening") < 1e-3).then(None).otherwise(pl.col("duration_morning"))*pl.col("pondki")).sum().over(["is_weekday", "motive", "max_seq_step_index"])/pl.col("pondki").sum().over(["is_weekday", "motive", "max_seq_step_index"])
-                ).otherwise(
-                    pl.col("duration_evening")
-                )
-            )
-                    
-            .with_columns(
-                
-                duration_morning=pl.when(
-                    pl.col("seq_step_index") == pl.col("max_seq_step_index")
-                ).then(
-                    0.0
-                ).otherwise(
-                    pl.col("duration_morning")
-                ),
-                    
-                duration_midday=pl.when(
-                    pl.col("seq_step_index") == pl.col("max_seq_step_index")
-                ).then(
-                    0.0
-                ).otherwise(
-                    pl.col("duration_midday")
-                ),
-                    
-                duration_evening=pl.when(
-                    pl.col("seq_step_index") == pl.col("max_seq_step_index")
-                ).then(
-                    0.0
-                ).otherwise(
-                    pl.col("duration_evening")
-                )
-                    
-            )
-            
+            # Compute the average departure and arrival time of each trip in each sequence
+            .group_by([
+                "is_weekday", "city_category", "csp", "n_cars",
+                "motive_seq", "motive", "mode_seq", "mode",
+                "seq_step_index"
+            ])
+            .agg(
+                pondki=pl.col("pondki").sum(),
+                duration_morning=(pl.col("duration_morning")*pl.col("pondki")).sum()/pl.col("pondki").sum(),
+                duration_midday=(pl.col("duration_midday")*pl.col("pondki")).sum()/pl.col("pondki").sum(),
+                duration_evening=(pl.col("duration_evening")*pl.col("pondki")).sum()/pl.col("pondki").sum(),
+                travel_time=(pl.col("travel_time")*pl.col("pondki")).sum()/pl.col("pondki").sum(),
+                distance=(pl.col("distance")*pl.col("pondki")).sum()/pl.col("pondki").sum()
+            )
+            .sort(["seq_step_index"])
+        
             
             .select([
                 "is_weekday", "city_category", "csp", "n_cars",
                 "motive_seq", "motive",
                 "mode_seq", "mode",
-                "seq_step_index", 
+                "seq_step_index",
                 "duration_morning", "duration_midday", "duration_evening",
                 "distance",
                 "travel_time",
                 "pondki"
             ])
             
+        )
+                    
+        # Some rare schedules are still more than 24 hour long at this point
+        # We remove them for now !
+        # TO DO : find out what's wrong with the correction and filtering logic above
+        sequences_sup_24 = ( 
+            sequences_by_motives_and_modes
+            .group_by(["is_weekday", "city_category", "csp", "n_cars", "motive_seq", "mode_seq"])
+            .agg(
+                sequence_duration=(pl.col("duration_morning") + pl.col("duration_midday") + pl.col("duration_evening")).sum()
+            )
+            .filter(pl.col("sequence_duration") > 24.0)
+            .drop("sequence_duration")
+        )
+        
+        sequences_by_motives_and_modes = (
+            sequences_by_motives_and_modes
+            .join(
+                sequences_sup_24,
+                on=["is_weekday", "city_category", "csp", "n_cars", "motive_seq", "mode_seq"],
+                how="anti"
+            )
         )
         
         # Compute the probability of each subsequence, keeping only the first 
