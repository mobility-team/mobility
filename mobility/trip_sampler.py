import numpy as np
import pandas as pd

from mobility.get_survey_data import get_survey_data
from mobility.safe_sample import safe_sample


class TripSampler:
    def __init__(self, source="EMP-2019"):
        """
        Creates a TripSampler object for a given survey.
        Data for short trips, days trip, long trips, travels, number of travels.

        Args:
            source (str) :
                The source of the travels and trips data.
                "ENTD-2008" and "EMP-2019" are available, and "EMP-2019" is the default.

        """

        # Load necessary dataframes to sample with get_survey_data(source)

        survey_data = get_survey_data(source=source)
        self.short_trips_db = survey_data["short_trips"]
        self.days_trip_db = survey_data["days_trip"]
        self.long_trips_db = survey_data["long_trips"]
        self.travels_db = survey_data["travels"]
        self.n_travels_db = survey_data["n_travels"]
        self.p_immobility = survey_data["p_immobility"]
        self.p_car = survey_data["p_car"]

    def get_trips(
        self, csp, csp_household, urban_unit_category, n_pers, n_cars=None, n_years=1
    ):
        """
        Samples long distance trips and short distance trips from survey data (prepared with prepare_survey_data),
        for a specific person's profile (CSP, urban unit category, number of persons and cars of the household).

        Determines the number of cars using the repartition for this urban unit category, CSP and number of persons.
        If data is not sufficient for that triplet, only uses urban unit category and CSP.

        Computes the number of travels (n_travels) during the n_years thanks to the travels_db.
        n_travels are sampled.
        The long_trips associated to these travels are added to the data.

        Thanks to these travels, the number of professional and personal days of travel may be known.
        Local trips made at the travel destination are not included in the source data, so they are estimated:
        for each day at destination, local trips are produced (weekdays for professional travel, week-end days for personal).
        The urban unit category of the destination is used, but the same number or cars is kept.

        The number of days without travels is then deduced (using a 364 days year):
            Week days without travel : 52*5 - number of days of professional travels
            Week-end days without travel : 52*2 - number of days of personal travels
            Doing that, we assume that all professonal trips are made during weekdays and all personal trips during week-ends.
        This assumption is obviously incorrect, and can lead to negative values. This is a point to fix.

        The number of days of immobility is computed using the number without travels and the probability of immobility.
        For the days with mobility, short trips are sampled (separately for week and week-end days).


        Args:
<<<<<<< HEAD
            csp (str):
                The socio-professional category of the person ("1" to "8", or "no_csp").
            csp_household (str):
                The socio-professional category of the household ("1" to "8", or "no_csp").
            n_pers (str) :
                The number of persons of the household ("1", "2" or "3+")
            n_cars (str):
                The number of cars of the household ("0", "1", or "2+").
            urban_unit_category (str):
                The urban unit category ("C", "B", "I", "R").
            n_years (int):
                The number of years of trips to sample (1 to N, defaults to 1).
            source (str) :
                The source of the travels and trips data ("ENTD-2008" or "EMP-2019", the default).
=======
            csp (str): The socio-professional category of the person ("1" to "8", or "no_csp").
            csp_household (str): The socio-professional category of the household ("1" to "8", or "no_csp").
            n_pers (str) : The number of persons of the household ("1", "2" or "3+").
            n_cars (str): The number of cars of the household ("0", "1", or "2+").
            urban_unit_category (str): The urban unit category ("C", "B", "I", "R").
            n_years (int): The number of years of trips to sample (1 to N, defaults to 1).
            source (str) : The source of the travels and trips data ("ENTD-2008" or "EMP-2019", the default).
>>>>>>> e87a9747

        Returns:
            pd.DataFrame: a dataframe with one row per sampled trip.
            Contains long trips (from travels), short trips made during the travels, and short trips.

                Columns:
                    id (int):
                        The unique id of the trip.
                    mode (str):
                        The mode used for the trip.
                    previous_motive (str):
                        the motive of the previous trip.
                    motive (str):
                        the motive for the trip.
                    distance (float):
                        the distance travelled, in km.
                    n_other_passengers (int):
                        the number of passengers accompanying the person.
        """

        # ---------------------------------------
        # Create new filtered databases according to the socio-pro category, the urban category
        # and the number of persons in the household.
        # If there is no data for this combination, only urban unit category and CSP are used.

        try:
            filtered_p_car = (
                self.p_car.xs(urban_unit_category)
                .xs(csp_household)
                .xs(n_pers)
                .squeeze(axis=1)
            )
        except KeyError:
            filtered_p_car = self.p_car.reset_index(level="n_pers", drop=True)
            filtered_p_car = (
                filtered_p_car.xs(urban_unit_category).xs(csp_household).squeeze(axis=1)
            )
            filtered_p_car /= filtered_p_car.sum()

        filtered_p_immobility = self.p_immobility.xs(csp)

        # ---------------------------------------
        # If the number of cars has not been specified, it is chosen respecting the probabilities
        # associated to the city category, the CSP of the reference person and the number of persons in the household.
        if n_cars is None:
            n_cars = np.random.choice(
                filtered_p_car.index.to_numpy(), 1, p=filtered_p_car
            )[0]

        all_trips = []

        # === TRAVELS ===
        # 1/ ---------------------------------------
        # Compute the number of travels during n_years given the socio-pro category.

        n_travel = n_years * self.n_travels_db.xs(csp).squeeze().astype(int)

        # 2/ ---------------------------------------
        # Sample n_travel travels.

        sampled_travels = safe_sample(
            self.travels_db, 
            n_travel, 
            weights="pondki",
            csp=csp,
            n_cars=n_cars,
            city_category=urban_unit_category,
        )

        # 3/ ---------------------------------------
        # Compute the number of days spent in travel, for professional reasons and personal reasons.

        travel_pro_bool = sampled_travels["motive"].str.slice(0, 1) == "9"
        travel_perso_bool = np.logical_not(travel_pro_bool)

        sampled_travels["n_nights"] = sampled_travels["n_nights"].fillna(0)

        # Number of days spent in travel = number of nights + one day per travel.
        n_days_travel_pro = int(
            sampled_travels.loc[travel_pro_bool]["n_nights"].sum()
            + travel_pro_bool.sum()
        )
        n_days_travel_perso = int(
            sampled_travels.loc[travel_perso_bool]["n_nights"].sum()
            + travel_perso_bool.sum()
        )

        # 4/ ---------------------------------------
        # Get the long trips corresponding to the travels sampled.

        travels_id = sampled_travels["travel_id"].to_numpy()
        sampled_long_trips = self.long_trips_db.loc[travels_id].reset_index()

        # Filter the columns.
        sampled_long_trips = sampled_long_trips.loc[
            :,
            [
                "travel_id",
                "previous_motive",
                "motive",
                "mode_id",
                "distance",
                "n_other_passengers",
            ],
        ]
        sampled_long_trips.rename({"travel_id": "trip_id"}, axis=1, inplace=True)
        sampled_long_trips["trip_type"]="long"
        all_trips.append(sampled_long_trips)

        # 5/ ---------------------------------------
        # Sample days of short trips to simulate the local mobility within a travel :
        #   5.1/ If the travel is for professional reasons
        #   then sample the number of days of the travel from the week days
        #   filtered by the urban category of the destination of the travel.
        #   5.2/ If the travel is for personal reasons
        #   then sample the number of days of the travel from the week-end days
        #   filtered by the urban category of the destination of the travel.

        days_id = []
        for i in range(sampled_travels.shape[0]):
            # Travel for professional reasons.
            if sampled_travels.iloc[i]["motive"] == "9":
                n_days_in_travel_pro = int(sampled_travels.iloc[i]["n_nights"] + 1)
                destination_city_category = sampled_travels.iloc[i][
                    "destination_city_category"
                ]
                sampled_days_in_travel_pro = safe_sample(
                    self.days_trip_db,
                    n_days_in_travel_pro,
                    weights="pondki",
                    csp=csp,
                    n_cars=n_cars,
                    weekday=True,
                    city_category=destination_city_category,
                )

                days_id.append(sampled_days_in_travel_pro["day_id"])

            # Travel for personal reasons.
            else:
                n_days_in_travel_perso = int(sampled_travels.iloc[i]["n_nights"] + 1)
                destination_city_category = sampled_travels.iloc[i][
                    "destination_city_category"
                ]
                sampled_days_in_travel_perso = safe_sample(
                    self.days_trip_db,
                    n_days_in_travel_perso,
                    weights="pondki",
                    csp=csp,
                    n_cars=n_cars,
                    weekday=False,
                    city_category=destination_city_category,
                )

                days_id.append(sampled_days_in_travel_perso["day_id"])
        days_id = pd.concat(days_id)

        # 6/ ---------------------------------------
        # Get the short trips corresponding to the days sampled.

        sampled_short_trips_in_travel = self.short_trips_db.loc[days_id]

        # Filter the columns.
        sampled_short_trips_in_travel = sampled_short_trips_in_travel.reset_index().loc[
            :,
            [
                "day_id",
                "previous_motive",
                "motive",
                "mode_id",
                "distance",
                "n_other_passengers",
            ],
        ]
        sampled_short_trips_in_travel.rename(
            {"day_id": "trip_id"}, axis=1, inplace=True
        )
        sampled_short_trips_in_travel["trip_type"] = "short"
        all_trips.append(sampled_short_trips_in_travel)

        # === DAILY MOBILITY ===
        # 7/ ---------------------------------------
        # Compute the number of immobility days during the week and during the week-end.

        # Compute the number of days where there is no travel.
        n_week_day = n_years * (52 * 5 - n_days_travel_pro)
        n_weekend_day = n_years * (52 * 2 - n_days_travel_perso)

        n_immobility_week_day = np.round(
            n_week_day * filtered_p_immobility["immobility_weekday"]
        ).astype(int)
        n_immobility_weekend = np.round(
            n_weekend_day * filtered_p_immobility["immobility_weekend"]
        ).astype(int)

        # Compute the number of days where the person is not in travel nor immobile.
        n_mobile_week_day = max(
            0, n_years * (52 * 5 - n_days_travel_pro - n_immobility_week_day)
        )
        n_mobile_weekend = max(
            0, n_years * (52 * 2 - n_days_travel_perso - n_immobility_weekend)
        )

        # 8/ ---------------------------------------
        # Sample n_mob_week_day week days and n_mob_weekend week-end days.

        sampled_week_days = safe_sample(
            self.days_trip_db,
            n_mobile_week_day,
            weights="pondki",
            csp=csp,
            n_cars=n_cars,
            weekday=True,
            city_category=urban_unit_category,
        )

        sampled_weekend_days = safe_sample(
            self.days_trip_db,
            n_mobile_weekend,
            weights="pondki",
            csp=csp,
            n_cars=n_cars,
            weekday=False,
            city_category=urban_unit_category,
        )

        # 9/ ---------------------------------------
        # Get the short trips corresponding to the days sampled.

        days_id = pd.concat(
            [sampled_week_days["day_id"], sampled_weekend_days["day_id"]]
        )
        sampled_short_trips = self.short_trips_db.loc[days_id]
        # Filter the columns.
        sampled_short_trips = sampled_short_trips.reset_index().loc[
            :,
            [
                "day_id",
                "previous_motive",
                "motive",
                "mode_id",
                "distance",
                "n_other_passengers",
            ],
        ]
        sampled_short_trips.rename({"day_id": "trip_id"}, axis=1, inplace=True)
        sampled_short_trips["trip_type"] = "short"
        all_trips.append(sampled_short_trips)

        all_trips = pd.concat(all_trips)

        return all_trips<|MERGE_RESOLUTION|>--- conflicted
+++ resolved
@@ -59,7 +59,6 @@
 
 
         Args:
-<<<<<<< HEAD
             csp (str):
                 The socio-professional category of the person ("1" to "8", or "no_csp").
             csp_household (str):
@@ -74,15 +73,6 @@
                 The number of years of trips to sample (1 to N, defaults to 1).
             source (str) :
                 The source of the travels and trips data ("ENTD-2008" or "EMP-2019", the default).
-=======
-            csp (str): The socio-professional category of the person ("1" to "8", or "no_csp").
-            csp_household (str): The socio-professional category of the household ("1" to "8", or "no_csp").
-            n_pers (str) : The number of persons of the household ("1", "2" or "3+").
-            n_cars (str): The number of cars of the household ("0", "1", or "2+").
-            urban_unit_category (str): The urban unit category ("C", "B", "I", "R").
-            n_years (int): The number of years of trips to sample (1 to N, defaults to 1).
-            source (str) : The source of the travels and trips data ("ENTD-2008" or "EMP-2019", the default).
->>>>>>> e87a9747
 
         Returns:
             pd.DataFrame: a dataframe with one row per sampled trip.
