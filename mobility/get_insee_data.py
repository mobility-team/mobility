--- conflicted
+++ resolved
@@ -95,13 +95,9 @@
     )
     
     schools = pd.read_parquet(data_folder_path / "schools/schools.parquet")
+    students = pd.read_parquet(data_folder_path / "schools/students.parquet")
     
     shops = pd.read_parquet(data_folder_path / "facilities/shops.parquet")
-<<<<<<< HEAD
-=======
-    schools = pd.read_parquet(data_folder_path / "schools/schools.parquet")
-    schools_map = pd.read_parquet(data_folder_path / "schools/schools_map.parquet")
->>>>>>> 5df0faa9
     admin = pd.read_parquet(data_folder_path / "facilities/admin_facilities.parquet")
     sport = pd.read_parquet(data_folder_path / "facilities/sport_facilities.parquet")
     care = pd.read_parquet(data_folder_path / "facilities/care_facilities.parquet")
