--- conflicted
+++ resolved
@@ -1,29 +1,5 @@
 #!/usr/bin/env Rscript
 # -----------------------------------------------------------------------------
-<<<<<<< HEAD
-# Cross-platform installer for local / CRAN / GitHub packages
-# Works on Windows and Linux/WSL without requiring 'pak'.
-#
-# Args (trailingOnly):
-#   args[1] : project root (kept for compatibility, unused here)
-#   args[2] : JSON string of packages: list of {source: "local"|"CRAN"|"github", name?, path?}
-#   args[3] : force_reinstall ("TRUE"/"FALSE")
-#   args[4] : download_method ("auto"|"internal"|"libcurl"|"wget"|"curl"|"lynx"|"wininet")
-#
-# Env:
-#   USE_PAK = "true"/"false" (default false). If true, try pak for CRAN installs; otherwise use install.packages().
-# -----------------------------------------------------------------------------
-
-args <- commandArgs(trailingOnly = TRUE)
-if (length(args) < 4) {
-  stop("Expected 4 arguments: <root> <packages_json> <force_reinstall> <download_method>")
-}
-
-root_dir        <- args[1]
-packages_json   <- args[2]
-force_reinstall <- as.logical(args[3])
-download_method <- args[4]
-=======
 # Parse arguments
 args <- commandArgs(trailingOnly = TRUE)
 
@@ -152,7 +128,6 @@
 # -----------------------------------------------------------------------------
 # Local packages
 local_packages <- Filter(function(p) {p[["source"]]} == "local", packages)
->>>>>>> 8f7e3511
 
 is_linux   <- function() .Platform$OS.type == "unix" && Sys.info()[["sysname"]] != "Darwin"
 is_windows <- function() .Platform$OS.type == "windows"
@@ -190,75 +165,12 @@
   }
 }
 
-<<<<<<< HEAD
 # -------- JSON parsing --------------------------------------------------------
 if (!("jsonlite" %in% rownames(installed.packages()))) {
   # Try to install jsonlite; if it fails we must stop (cannot parse the package list)
   try(install.packages("jsonlite", dependencies = TRUE), silent = TRUE)
 }
-if (!("jsonlite" %in% rownames(installed.packages()))) {
-  stop("Required package 'jsonlite' is not available and could not be installed.")
-}
-suppressMessages(library(jsonlite, quietly = TRUE, warn.conflicts = FALSE))
-
-packages <- tryCatch(
-  fromJSON(packages_json, simplifyDataFrame = FALSE),
-  error = function(e) {
-    stop("Failed to parse packages JSON: ", conditionMessage(e))
-  }
-)
-
-already_installed <- rownames(installed.packages())
-
-# -------- Optional: pak (only if explicitly enabled) -------------------------
-use_pak  <- tolower(Sys.getenv("USE_PAK", unset = "false")) %in% c("1","true","yes")
-have_pak <- FALSE
-if (use_pak) {
-  info_log("USE_PAK=true: attempting to use 'pak' for CRAN installs.")
-  try({
-    if (!("pak" %in% rownames(installed.packages()))) {
-      install.packages(
-        "pak",
-        method = download_method,
-        repos  = sprintf("https://r-lib.github.io/p/pak/%s/%s/%s/%s",
-                         "stable", .Platform$pkgType, R.Version()$os, R.Version()$arch)
-      )
-    }
-    suppressMessages(library(pak, quietly = TRUE, warn.conflicts = FALSE))
-    have_pak <- TRUE
-    info_log("'pak' is available; will use pak::pkg_install() for CRAN packages.")
-  }, silent = TRUE)
-  if (!have_pak) warn_log("Could not use 'pak' (network or platform issue). Falling back to install.packages().")
-}
-
-# =============================================================================
-# LOCAL packages
-# =============================================================================
-local_entries <- Filter(function(p) identical(p[["source"]], "local"), packages)
-if (length(local_entries) > 0) {
-  binaries_paths <- unlist(lapply(local_entries, `[[`, "path"))
-  local_names <- if (length(binaries_paths)) {
-    unlist(lapply(strsplit(basename(binaries_paths), "_"), `[[`, 1))
-  } else character(0)
-
-  to_install <- local_names
-  if (!force_reinstall) {
-    to_install <- setdiff(local_names, already_installed)
-  }
-
-  if (length(to_install)) {
-    info_log("Installing R packages from local binaries: ", paste(to_install, collapse = ", "))
-    info_log(paste(binaries_paths, collapse = "; "))
-    install.packages(
-      binaries_paths[local_names %in% to_install],
-      repos = NULL,
-      type  = "binary",
-      quiet = FALSE
-    )
-  } else {
-    info_log("Local packages already installed; nothing to do.")
-  }
-=======
+
 # -----------------------------------------------------------------------------
 # Github packages
 github_packages <- Filter(function(p) {p[["source"]]} == "github", packages)
@@ -266,7 +178,6 @@
   github_packages <- unlist(lapply(github_packages, "[[", "name"))
 } else {
   github_packages <- c()
->>>>>>> 8f7e3511
 }
 
 # =============================================================================
