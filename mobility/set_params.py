--- conflicted
+++ resolved
@@ -12,10 +12,7 @@
     package_data_folder_path=None, project_data_folder_path=None,
     path_to_pem_file=None, http_proxy_url=None, https_proxy_url=None,
     r_packages=True,
-<<<<<<< HEAD
-=======
     r_packages_force_reinstall=False,
->>>>>>> f7dc8865
     debug=False
 ):
     """
@@ -148,36 +145,6 @@
 
     if r_packages is True:
     
-<<<<<<< HEAD
-        packages_from_cran = [
-            "dodgr",
-            "gtfsrouter",
-            "sf",
-            "geodist",
-            "dplyr",
-            "sfheaders",
-            "nngeo",
-            "data.table",
-            "reshape2",
-            "arrow",
-            "stringr",
-            "hms",
-            "lubridate",
-            "readxl",
-            "lubridate",
-            "codetools",
-            "future",
-            "future.apply",
-            "ggplot2",
-            "svglite",
-            "cppRouting",
-            "duckdb",
-            "jsonlite"
-        ]
-
-        packages_from_github = [
-            "gtfsrouter"
-=======
         packages = [
             "CRAN/remotes",
             "CRAN/dodgr",
@@ -203,7 +170,6 @@
             "CRAN/duckdb",
             "CRAN/jsonlite",
             "CRAN/gtfsrouter"
->>>>>>> f7dc8865
         ]
         
         if platform.system() == "Windows":
@@ -215,16 +181,5 @@
 
         os.environ["R_LIBS"] = str(pathlib.Path(sys.executable).parent / "Lib/R/library")
             
-<<<<<<< HEAD
-        script = RScript(resources.files('mobility.R').joinpath('install_packages_from_cran.R'))
-        script.run(args=packages_from_cran)
-
-        script = RScript(resources.files('mobility.R').joinpath('install_packages_from_github.R'))
-        script.run(args=packages_from_github)
-        
-        script = RScript(resources.files('mobility.R').joinpath('install_packages_from_binaries.R'))
-        script.run(args=packages_from_binaries)
-=======
         script = RScript(resources.files('mobility.R').joinpath('install_packages.R'))
         script.run(args=packages)
->>>>>>> f7dc8865
