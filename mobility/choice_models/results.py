--- conflicted
+++ resolved
@@ -555,9 +555,6 @@
                     .group_by(["transport_zone_id"])
                     .agg(
                         n_trips_per_person=pl.col("n_trips").sum()/pl.col("n_persons").sum()
-<<<<<<< HEAD
-                    )
-=======
                     )
                     .to_pandas()
                 ),
@@ -809,9 +806,4 @@
         return TravelCostsEvaluation(self).get(*args, **kwargs)
         
     def routing(self, *args, **kwargs):
-        return RoutingEvaluation(self).get(*args, **kwargs)
-         
-        
-        
-        
->>>>>>> a37b375e
+        return RoutingEvaluation(self).get(*args, **kwargs)