[build-system]
requires = ["setuptools", "wheel"]
build-backend = "setuptools.build_meta"

[project]
name = "mobility"
version = "0.1"
dependencies = [
  "geopandas",
  "numpy",
  "pandas",
  "scipy",
  "requests",
  "shortuuid",
  "pyarrow",
  "openpyxl",
  "py7zr",
  "rich",
  "python-dotenv",
  "geojson",
  "matplotlib",
  "seaborn",
  "pyogrio",
  "polars",
  "psutil",
  "networkx",
  "plotly",
<<<<<<< HEAD
  "dash",
  "dash-deck",
  "pydeck",
  "dash-mantine-components"
=======
  "scikit-learn",
  "gtfs_kit"
>>>>>>> 8cd9f8b4
]

requires-python = ">=3.11"
authors = [
    { name = "Louise Gontier", email = "l.gontier@elioth.fr" },
    { name = "Félix Pouchain", email = "felix.pouchain@arep.fr" },
    { name = "Capucine-Marin Dubroca-Voisin", email = "capucine-marin.dubroca-voisin@arep.fr" },
    { name = "Lucas Bohnenkamp", email = "lucas.bohnenkamp@arep.fr" }
]
maintainers = []
description = "A tool to simulate the mobility behaviours of the inhabitants of a given region."
readme = "README.md"
keywords = ["mobility", "transport systems"]
classifiers = [
    "Development Status :: 4 - Beta",
    "Programming Language :: Python"
]

[project.optional-dependencies]
dev = [
    "flake8",
    "pytest",
    "pytest-cov",
    "pytest-dependency",
    "dash[testing]",
    "sphinxcontrib-napoleon",
    "myst_parser"
]

spyder = [
    "spyder-kernels"
]

[project.urls]
Homepage = "https://mobility-team.github.io/"
Documentation = "https://mobility.readthedocs.io/en/latest/index.html"
Repository = "https://github.com/mobility-team/mobility"
Issues = "https://github.com/mobility-team/mobility/issues"
Changelog = "https://github.com/mobility-team/mobility/releases"

[tool.setuptools.package-data]
mobility = [
    "data/gtfs/gtfs_route_types.csv",
    "resources/*",
    "r_utils/*",
    "**/*.R"
]

[tool.setuptools.packages.find]
where = ["."]
include = ["mobility*"]
exclude = ["certs", "certs.*"]

[tool.pytest.ini_options]
pythonpath = [
  ".",      
  "front",
  "mobility"   
]<|MERGE_RESOLUTION|>--- conflicted
+++ resolved
@@ -25,15 +25,12 @@
   "psutil",
   "networkx",
   "plotly",
-<<<<<<< HEAD
   "dash",
   "dash-deck",
   "pydeck",
   "dash-mantine-components"
-=======
   "scikit-learn",
   "gtfs_kit"
->>>>>>> 8cd9f8b4
 ]
 
 requires-python = ">=3.11"
