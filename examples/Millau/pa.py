import sys
sys.path.insert(0,"../..")

from mobility.radiation_departments import *

dep =["35"]
<<<<<<< HEAD
Age=1
=======
>>>>>>> e193cfd1

(
    sources_territory,
    sinks_territory,
    costs_territory,
    coordinates,
    raw_flowDT,
<<<<<<< HEAD
) = get_data_for_model_school_multi(dep)


=======
) = get_data_for_model_work(dep)
>>>>>>> e193cfd1

run_model_for_territory(sources_territory, sinks_territory, costs_territory, coordinates, raw_flowDT)<|MERGE_RESOLUTION|>--- conflicted
+++ resolved
@@ -3,11 +3,8 @@
 
 from mobility.radiation_departments import *
 
-dep =["35"]
-<<<<<<< HEAD
+dep =["35"]*
 Age=1
-=======
->>>>>>> e193cfd1
 
 (
     sources_territory,
@@ -15,12 +12,15 @@
     costs_territory,
     coordinates,
     raw_flowDT,
-<<<<<<< HEAD
-) = get_data_for_model_school_multi(dep)
+) = get_data_for_model_school(dep)
 
 
-=======
-) = get_data_for_model_work(dep)
->>>>>>> e193cfd1
+(
+    sources_territory,
+    sinks_territory,
+    costs_territory,
+    coordinates,
+    raw_flowDT,
+) = get_data_for_model_work_multi(dep)
 
 run_model_for_territory(sources_territory, sinks_territory, costs_territory, coordinates, raw_flowDT)