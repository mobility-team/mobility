import mobility
from mobility.carbon_computation import carbon_computation

<<<<<<< HEAD
# Create trip sampler
ts = mobility.TripSampler()

# Get annual trips of an individual of csp=3, living in a city center with another person  
trips = ts.get_trips(
  csp="3",
  csp_household="3",
  urban_unit_category="C",
  n_pers="2",
  n_cars="0",
  n_years=1
)

# Compute carbon emissions for each trip
emissions = carbon_computation(trips, ademe_database="Base_Carbone_V22.0.csv")
=======

def test_trip_sampler():
    ts = mobility.TripSampler()
    trips = ts.get_trips(
        csp="3",
        csp_household="3",
        urban_unit_category="C",
        n_pers="2",
        n_cars="0",
        n_years=1,
    )
>>>>>>> b125ae1a
<|MERGE_RESOLUTION|>--- conflicted
+++ resolved
@@ -1,26 +1,10 @@
 import mobility
 from mobility.carbon_computation import carbon_computation
 
-<<<<<<< HEAD
-# Create trip sampler
-ts = mobility.TripSampler()
-
-# Get annual trips of an individual of csp=3, living in a city center with another person  
-trips = ts.get_trips(
-  csp="3",
-  csp_household="3",
-  urban_unit_category="C",
-  n_pers="2",
-  n_cars="0",
-  n_years=1
-)
-
-# Compute carbon emissions for each trip
-emissions = carbon_computation(trips, ademe_database="Base_Carbone_V22.0.csv")
-=======
-
 def test_trip_sampler():
+    # Create trip sampler
     ts = mobility.TripSampler()
+    # Get annual trips of an individual of csp=3, living in a city center with another person
     trips = ts.get_trips(
         csp="3",
         csp_household="3",
@@ -29,4 +13,6 @@
         n_cars="0",
         n_years=1,
     )
->>>>>>> b125ae1a
+
+# Compute carbon emissions for each trip
+emissions = carbon_computation(trips, ademe_database="Base_Carbone_V22.0.csv")